/*
 * Copyright (C) 2009-2021 Lightbend Inc. <https://www.lightbend.com>
 */

package akka.dispatch

import java.{ util => ju }
import java.util.concurrent._

import scala.annotation.tailrec
import scala.concurrent.{ ExecutionContext, ExecutionContextExecutor }
import scala.concurrent.duration.{ Duration, FiniteDuration }
import scala.util.control.NonFatal

import scala.annotation.nowarn
import com.typesafe.config.Config

import akka.actor._
import akka.annotation.InternalStableApi
import akka.dispatch.affinity.AffinityPoolConfigurator
import akka.dispatch.sysmsg._
import akka.event.EventStream
import akka.event.Logging.{ Debug, Error, LogEventException }
import akka.util.{ unused, Index, Unsafe }

final case class Envelope private (message: Any, sender: ActorRef)

object Envelope {
  def apply(message: Any, sender: ActorRef, system: ActorSystem): Envelope = {
    if (message == null) {
      if (sender eq Actor.noSender)
        throw InvalidMessageException(s"Message is null.")
      else
        throw InvalidMessageException(s"Message sent from [$sender] is null.")
    }
    new Envelope(message, if (sender ne Actor.noSender) sender else system.deadLetters)
  }
}

final case class TaskInvocation(eventStream: EventStream, runnable: Runnable, cleanup: () => Unit) extends Batchable {
  final override def isBatchable: Boolean = runnable match {
    case b: Batchable                           => b.isBatchable
    case _: scala.concurrent.OnCompleteRunnable => true
    case _                                      => false
  }

  def run(): Unit =
    try runnable.run()
    catch {
      case NonFatal(e) => eventStream.publish(Error(e, "TaskInvocation", this.getClass, e.getMessage))
    } finally cleanup()
}

/**
 * INTERNAL API
 */
private[akka] trait LoadMetrics { self: Executor =>
  def atFullThrottle(): Boolean
}

/**
 * INTERNAL API
 */
private[akka] object MessageDispatcher {
  val UNSCHEDULED = 0 //WARNING DO NOT CHANGE THE VALUE OF THIS: It relies on the faster init of 0 in AbstractMessageDispatcher
  val SCHEDULED = 1
  val RESCHEDULED = 2

  // dispatcher debugging helper using println (see below)
  // since this is a compile-time constant, scalac will elide code behind if (MessageDispatcher.debug) (RK checked with 2.9.1)
  final val debug = false // Deliberately without type ascription to make it a compile-time constant
  lazy val actors = new Index[MessageDispatcher, ActorRef](16, new ju.Comparator[ActorRef] {
    override def compare(a: ActorRef, b: ActorRef): Int = a.compareTo(b)
  })
  def printActors(): Unit =
    if (debug) {
      for {
        d <- actors.keys
        a <- { println("" + d + " inhabitants: " + d.inhabitants); actors.valueIterator(d) }
      } {
        val status = if (a.isTerminated) " (terminated)" else " (alive)"
        val messages = a match {
          case r: ActorRefWithCell => " " + r.underlying.numberOfMessages + " messages"
          case _                   => " " + a.getClass
        }
        val parent = a match {
          case i: InternalActorRef => ", parent: " + i.getParent
          case _                   => ""
        }
        println(" -> " + a + status + messages + parent)
      }
    }
}

abstract class MessageDispatcher(val configurator: MessageDispatcherConfigurator)
    extends AbstractMessageDispatcher
    with BatchingExecutor
    with ExecutionContextExecutor {

  import AbstractMessageDispatcher.{ inhabitantsOffset, shutdownScheduleOffset }
  import MessageDispatcher._
  import configurator.prerequisites

  val mailboxes = prerequisites.mailboxes
  val eventStream = prerequisites.eventStream

<<<<<<< HEAD
  @nowarn @volatile private[this] var _inhabitantsDoNotCallMeDirectly: Long = _ // DO NOT TOUCH!
  @nowarn @volatile private[this] var _shutdownScheduleDoNotCallMeDirectly: Int = _ // DO NOT TOUCH!
=======
  @silent @volatile private[this] var _inhabitantsDoNotCallMeDirectly: Long = _ // DO NOT TOUCH!
  @silent @volatile private[this] var _shutdownScheduleDoNotCallMeDirectly: Int = _ // DO NOT TOUCH!
  @silent private def _preventPrivateUnusedErasure = {
    _inhabitantsDoNotCallMeDirectly
    _shutdownScheduleDoNotCallMeDirectly
  }
>>>>>>> 614a626d

  private final def addInhabitants(add: Long): Long = {
    val old = Unsafe.instance.getAndAddLong(this, inhabitantsOffset, add)
    val ret = old + add
    if (ret < 0) {
      // We haven't succeeded in decreasing the inhabitants yet but the simple fact that we're trying to
      // go below zero means that there is an imbalance and we might as well throw the exception
      val e = new IllegalStateException("ACTOR SYSTEM CORRUPTED!!! A dispatcher can't have less than 0 inhabitants!")
      reportFailure(e)
      throw e
    }
    ret
  }

  final def inhabitants: Long = Unsafe.instance.getLongVolatile(this, inhabitantsOffset)

  private final def shutdownSchedule: Int = Unsafe.instance.getIntVolatile(this, shutdownScheduleOffset)
  private final def updateShutdownSchedule(expect: Int, update: Int): Boolean =
    Unsafe.instance.compareAndSwapInt(this, shutdownScheduleOffset, expect, update)

  /**
   *  Creates and returns a mailbox for the given actor.
   */
  protected[akka] def createMailbox(actor: Cell, mailboxType: MailboxType): Mailbox

  /**
   * Identifier of this dispatcher, corresponds to the full key
   * of the dispatcher configuration.
   */
  def id: String

  /**
   * Attaches the specified actor instance to this dispatcher, which includes
   * scheduling it to run for the first time (Create() is expected to have
   * been enqueued by the ActorCell upon mailbox creation).
   */
  final def attach(actor: ActorCell): Unit = {
    register(actor)
    registerForExecution(actor.mailbox, false, true)
  }

  /**
   * Detaches the specified actor instance from this dispatcher
   */
  final def detach(actor: ActorCell): Unit =
    try unregister(actor)
    finally ifSensibleToDoSoThenScheduleShutdown()
  final protected def resubmitOnBlock: Boolean = true // We want to avoid starvation
  final override protected def unbatchedExecute(r: Runnable): Unit = {
    val invocation = TaskInvocation(eventStream, r, taskCleanup)
    addInhabitants(+1)
    try {
      executeTask(invocation)
    } catch {
      case t: Throwable =>
        addInhabitants(-1)
        throw t
    }
  }

  override def reportFailure(t: Throwable): Unit = t match {
    case e: LogEventException => eventStream.publish(e.event)
    case _                    => eventStream.publish(Error(t, getClass.getName, getClass, t.getMessage))
  }

  @tailrec
  private final def ifSensibleToDoSoThenScheduleShutdown(): Unit = {
    if (inhabitants <= 0) shutdownSchedule match {
      case UNSCHEDULED =>
        if (updateShutdownSchedule(UNSCHEDULED, SCHEDULED)) scheduleShutdownAction()
        else ifSensibleToDoSoThenScheduleShutdown()
      case SCHEDULED =>
        if (updateShutdownSchedule(SCHEDULED, RESCHEDULED)) ()
        else ifSensibleToDoSoThenScheduleShutdown()
      case RESCHEDULED =>
    }
  }

  private def scheduleShutdownAction(): Unit = {
    // IllegalStateException is thrown if scheduler has been shutdown
    try prerequisites.scheduler.scheduleOnce(shutdownTimeout, shutdownAction)(new ExecutionContext {
      override def execute(runnable: Runnable): Unit = runnable.run()
      override def reportFailure(t: Throwable): Unit = MessageDispatcher.this.reportFailure(t)
    })
    catch {
      case _: IllegalStateException =>
        shutdown()
        // Since there is no scheduler anymore, restore the state to UNSCHEDULED.
        // When this dispatcher is used again,
        // shutdown is only attempted if the state is UNSCHEDULED
        // (as per ifSensibleToDoSoThenScheduleShutdown above)
        updateShutdownSchedule(SCHEDULED, UNSCHEDULED)
    }
  }

  private final val taskCleanup: () => Unit = () => if (addInhabitants(-1) == 0) ifSensibleToDoSoThenScheduleShutdown()

  /**
   * If you override it, you must call it. But only ever once. See "attach" for only invocation.
   *
   * INTERNAL API
   */
  protected[akka] def register(actor: ActorCell): Unit = {
    if (debug) actors.put(this, actor.self)
    addInhabitants(+1)
  }

  /**
   * If you override it, you must call it. But only ever once. See "detach" for the only invocation
   *
   * INTERNAL API
   */
  protected[akka] def unregister(actor: ActorCell): Unit = {
    if (debug) actors.remove(this, actor.self)
    addInhabitants(-1)
    val mailBox = actor.swapMailbox(mailboxes.deadLetterMailbox)
    mailBox.becomeClosed()
    mailBox.cleanUp()
  }

  private val shutdownAction = new Scheduler.TaskRunOnClose {
    @tailrec
    final def run(): Unit = {
      shutdownSchedule match {
        case SCHEDULED =>
          try {
            if (inhabitants == 0) shutdown() //Warning, racy
          } finally {
            while (!updateShutdownSchedule(shutdownSchedule, UNSCHEDULED)) {}
          }
        case RESCHEDULED =>
          if (updateShutdownSchedule(RESCHEDULED, SCHEDULED)) scheduleShutdownAction()
          else run()
        case UNSCHEDULED =>
      }
    }
  }

  /**
   * When the dispatcher no longer has any actors registered, how long will it wait until it shuts itself down,
   * defaulting to your akka configs "akka.actor.default-dispatcher.shutdown-timeout" or default specified in
   * reference.conf
   *
   * INTERNAL API
   */
  protected[akka] def shutdownTimeout: FiniteDuration

  /**
   * After the call to this method, the dispatcher mustn't begin any new message processing for the specified reference
   */
  protected[akka] def suspend(actor: ActorCell): Unit = {
    val mbox = actor.mailbox
    if ((mbox.actor eq actor) && (mbox.dispatcher eq this))
      mbox.suspend()
  }

  /*
   * After the call to this method, the dispatcher must begin any new message processing for the specified reference
   */
  protected[akka] def resume(actor: ActorCell): Unit = {
    val mbox = actor.mailbox
    if ((mbox.actor eq actor) && (mbox.dispatcher eq this) && mbox.resume())
      registerForExecution(mbox, false, false)
  }

  /**
   * Will be called when the dispatcher is to queue an invocation for execution
   *
   * INTERNAL API
   */
  protected[akka] def systemDispatch(receiver: ActorCell, invocation: SystemMessage): Unit

  /**
   * Will be called when the dispatcher is to queue an invocation for execution
   *
   * INTERNAL API
   */
  protected[akka] def dispatch(receiver: ActorCell, invocation: Envelope): Unit

  /**
   * Suggest to register the provided mailbox for execution
   *
   * INTERNAL API
   */
  protected[akka] def registerForExecution(
      mbox: Mailbox,
      hasMessageHint: Boolean,
      hasSystemMessageHint: Boolean): Boolean

  // TODO check whether this should not actually be a property of the mailbox
  /**
   * INTERNAL API
   */
  protected[akka] def throughput: Int

  /**
   * INTERNAL API
   */
  protected[akka] def throughputDeadlineTime: Duration

  /**
   * INTERNAL API
   */
  @inline protected[akka] final val isThroughputDeadlineTimeDefined = throughputDeadlineTime.toMillis > 0

  /**
   * INTERNAL API
   */
  protected[akka] def executeTask(invocation: TaskInvocation): Unit

  /**
   * Called one time every time an actor is detached from this dispatcher and this dispatcher has no actors left attached
   * Must be idempotent
   *
   * INTERNAL API
   */
  @InternalStableApi
  protected[akka] def shutdown(): Unit
}

/**
 * An ExecutorServiceConfigurator is a class that given some prerequisites and a configuration can create instances of ExecutorService
 */
abstract class ExecutorServiceConfigurator(@unused config: Config, @unused prerequisites: DispatcherPrerequisites)
    extends ExecutorServiceFactoryProvider

/**
 * Base class to be used for hooking in new dispatchers into Dispatchers.
 */
abstract class MessageDispatcherConfigurator(_config: Config, val prerequisites: DispatcherPrerequisites) {

  val config: Config = new CachingConfig(_config)

  /**
   * Returns an instance of MessageDispatcher given the configuration.
   * Depending on the needs the implementation may return a new instance for
   * each invocation or return the same instance every time.
   */
  def dispatcher(): MessageDispatcher

  def configureExecutor(): ExecutorServiceConfigurator = {
    def configurator(executor: String): ExecutorServiceConfigurator = executor match {
      case null | "" | "fork-join-executor" =>
        new ForkJoinExecutorConfigurator(config.getConfig("fork-join-executor"), prerequisites)
      case "thread-pool-executor" =>
        new ThreadPoolExecutorConfigurator(config.getConfig("thread-pool-executor"), prerequisites)
      case "affinity-pool-executor" =>
        new AffinityPoolConfigurator(config.getConfig("affinity-pool-executor"), prerequisites)

      case fqcn =>
        val args = List(classOf[Config] -> config, classOf[DispatcherPrerequisites] -> prerequisites)
        prerequisites.dynamicAccess
          .createInstanceFor[ExecutorServiceConfigurator](fqcn, args)
          .recover {
            case exception =>
              throw new IllegalArgumentException(
                ("""Cannot instantiate ExecutorServiceConfigurator ("executor = [%s]"), defined in [%s],
                make sure it has an accessible constructor with a [%s,%s] signature""")
                  .format(fqcn, config.getString("id"), classOf[Config], classOf[DispatcherPrerequisites]),
                exception)
          }
          .get
    }

    config.getString("executor") match {
      case "default-executor" =>
        new DefaultExecutorServiceConfigurator(
          config.getConfig("default-executor"),
          prerequisites,
          configurator(config.getString("default-executor.fallback")))
      case other => configurator(other)
    }
  }
}

class ThreadPoolExecutorConfigurator(config: Config, prerequisites: DispatcherPrerequisites)
    extends ExecutorServiceConfigurator(config, prerequisites) {

  val threadPoolConfig: ThreadPoolConfig = createThreadPoolConfigBuilder(config, prerequisites).config

  protected def createThreadPoolConfigBuilder(
      config: Config,
      @unused prerequisites: DispatcherPrerequisites): ThreadPoolConfigBuilder = {
    import akka.util.Helpers.ConfigOps
    val builder =
      ThreadPoolConfigBuilder(ThreadPoolConfig())
        .setKeepAliveTime(config.getMillisDuration("keep-alive-time"))
        .setAllowCoreThreadTimeout(config.getBoolean("allow-core-timeout"))
        .configure(Some(config.getInt("task-queue-size")).flatMap {
          case size if size > 0 =>
            Some(config.getString("task-queue-type"))
              .map {
                case "array"       => ThreadPoolConfig.arrayBlockingQueue(size, false) //TODO config fairness?
                case "" | "linked" => ThreadPoolConfig.linkedBlockingQueue(size)
                case x =>
                  throw new IllegalArgumentException("[%s] is not a valid task-queue-type [array|linked]!".format(x))
              }
              .map { qf => (q: ThreadPoolConfigBuilder) =>
                q.setQueueFactory(qf)
              }
          case _ => None
        })

    if (config.getString("fixed-pool-size") == "off")
      builder
        .setCorePoolSizeFromFactor(
          config.getInt("core-pool-size-min"),
          config.getDouble("core-pool-size-factor"),
          config.getInt("core-pool-size-max"))
        .setMaxPoolSizeFromFactor(
          config.getInt("max-pool-size-min"),
          config.getDouble("max-pool-size-factor"),
          config.getInt("max-pool-size-max"))
    else
      builder.setFixedPoolSize(config.getInt("fixed-pool-size"))
  }

  def createExecutorServiceFactory(id: String, threadFactory: ThreadFactory): ExecutorServiceFactory =
    threadPoolConfig.createExecutorServiceFactory(id, threadFactory)
}

class DefaultExecutorServiceConfigurator(
    config: Config,
    prerequisites: DispatcherPrerequisites,
    fallback: ExecutorServiceConfigurator)
    extends ExecutorServiceConfigurator(config, prerequisites) {
  val provider: ExecutorServiceFactoryProvider =
    prerequisites.defaultExecutionContext match {
      case Some(ec) =>
        prerequisites.eventStream.publish(
          Debug(
            "DefaultExecutorServiceConfigurator",
            this.getClass,
            s"Using passed in ExecutionContext as default executor for this ActorSystem. If you want to use a different executor, please specify one in akka.actor.default-dispatcher.default-executor."))

        new AbstractExecutorService with ExecutorServiceFactory with ExecutorServiceFactoryProvider {
          def createExecutorServiceFactory(id: String, threadFactory: ThreadFactory): ExecutorServiceFactory = this
          def createExecutorService: ExecutorService = this
          def shutdown(): Unit = ()
          def isTerminated: Boolean = false
          def awaitTermination(timeout: Long, unit: TimeUnit): Boolean = false
          def shutdownNow(): ju.List[Runnable] = ju.Collections.emptyList()
          def execute(command: Runnable): Unit = ec.execute(command)
          def isShutdown: Boolean = false
        }
      case None => fallback
    }

  def createExecutorServiceFactory(id: String, threadFactory: ThreadFactory): ExecutorServiceFactory =
    provider.createExecutorServiceFactory(id, threadFactory)
}<|MERGE_RESOLUTION|>--- conflicted
+++ resolved
@@ -104,17 +104,12 @@
   val mailboxes = prerequisites.mailboxes
   val eventStream = prerequisites.eventStream
 
-<<<<<<< HEAD
   @nowarn @volatile private[this] var _inhabitantsDoNotCallMeDirectly: Long = _ // DO NOT TOUCH!
   @nowarn @volatile private[this] var _shutdownScheduleDoNotCallMeDirectly: Int = _ // DO NOT TOUCH!
-=======
-  @silent @volatile private[this] var _inhabitantsDoNotCallMeDirectly: Long = _ // DO NOT TOUCH!
-  @silent @volatile private[this] var _shutdownScheduleDoNotCallMeDirectly: Int = _ // DO NOT TOUCH!
-  @silent private def _preventPrivateUnusedErasure = {
+  @nowarn private def _preventPrivateUnusedErasure = {
     _inhabitantsDoNotCallMeDirectly
     _shutdownScheduleDoNotCallMeDirectly
   }
->>>>>>> 614a626d
 
   private final def addInhabitants(add: Long): Long = {
     val old = Unsafe.instance.getAndAddLong(this, inhabitantsOffset, add)
