--- conflicted
+++ resolved
@@ -165,14 +165,8 @@
    * and only call it under the dispatcher-guard, see "attach" for the only invocation
    */
   protected[akka] def register(actor: ActorCell) {
-<<<<<<< HEAD
-    if (uuids add actor.uuid) {
-      systemDispatch(actor, Create()) //FIXME should this be here or moved into ActorCell.start perhaps?
-    } else System.err.println("Couldn't register: " + actor)
-=======
     _actors.incrementAndGet()
-    systemDispatch(SystemEnvelope(actor, Create, NullChannel)) //FIXME should this be here or moved into ActorCell.start perhaps?
->>>>>>> 304d39d8
+    systemDispatch(actor, Create()) //FIXME should this be here or moved into ActorCell.start perhaps?
   }
 
   /**
