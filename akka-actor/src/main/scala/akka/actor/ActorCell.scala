--- conflicted
+++ resolved
@@ -586,14 +586,7 @@
 
   var currentMessage: Envelope = _
   var actor: Actor = _
-<<<<<<< HEAD
   private var behaviorStack: List[Actor.Receive] = emptyBehaviorStack
-  @volatile var _mailboxDoNotCallMeDirectly: Mailbox = _ //This must be volatile since it isn't protected by the mailbox status
-  var nextNameSequence: Long = 0
-=======
-  private var behaviorStack: Stack[Actor.Receive] = Stack.empty
-
->>>>>>> 1400ea60
   var watching: Set[ActorRef] = emptyActorRefSet
   var watchedBy: Set[ActorRef] = emptyActorRefSet
 
