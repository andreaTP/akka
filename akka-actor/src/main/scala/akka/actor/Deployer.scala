/**
 * Copyright (C) 2009-2011 Typesafe Inc. <http://www.typesafe.com>
 */

package akka.actor

import collection.immutable.Seq

import java.util.concurrent.ConcurrentHashMap

import akka.event.EventHandler
import akka.actor.DeploymentConfig._
import akka.util.ReflectiveAccess._
import akka.AkkaException
import akka.config.{ Configuration, ConfigurationException, Config }

trait ActorDeployer {
  private[akka] def init(deployments: Seq[Deploy]): Unit
  private[akka] def shutdown(): Unit //TODO Why should we have "shutdown", should be crash only?
  private[akka] def deploy(deployment: Deploy): Unit
  private[akka] def lookupDeploymentFor(address: String): Option[Deploy]
  private[akka] def deploy(deployment: Seq[Deploy]): Unit = deployment foreach (deploy(_))
}

/**
 * Deployer maps actor deployments to actor addresses.
 *
 * @author <a href="http://jonasboner.com">Jonas Bon&#233;r</a>
 */
object Deployer extends ActorDeployer {

  //  val defaultAddress = Node(Config.nodename)

  lazy val instance: ActorDeployer = {
    val deployer = if (ClusterModule.isEnabled) ClusterModule.clusterDeployer else LocalDeployer
    deployer.init(deploymentsInConfig)
    deployer
  }

  def start(): Unit = instance.toString //Force evaluation

  private[akka] def init(deployments: Seq[Deploy]) = instance.init(deployments)

  def shutdown(): Unit = instance.shutdown() //TODO Why should we have "shutdown", should be crash only?

  def deploy(deployment: Deploy): Unit = instance.deploy(deployment)

  def isLocal(deployment: Deploy): Boolean = deployment match {
    case Deploy(_, _, _, _, LocalScope) | Deploy(_, _, _, _, _: LocalScope) ⇒ true
    case _ ⇒ false
  }

  def isClustered(deployment: Deploy): Boolean = !isLocal(deployment)

  def isLocal(address: String): Boolean = isLocal(deploymentFor(address)) //TODO Should this throw exception if address not found?

  def isClustered(address: String): Boolean = !isLocal(address) //TODO Should this throw exception if address not found?

  /**
   * Same as 'lookupDeploymentFor' but throws an exception if no deployment is bound.
   */
  private[akka] def deploymentFor(address: String): Deploy = {
    lookupDeploymentFor(address) match {
      case Some(deployment) ⇒ deployment
      case None             ⇒ thrownNoDeploymentBoundException(address)
    }
  }

  private[akka] def lookupDeploymentFor(address: String): Option[Deploy] = {
    val deployment_? = instance.lookupDeploymentFor(address)

    if (deployment_?.isDefined && (deployment_?.get ne null)) deployment_?
    else {
      val newDeployment = try {
        lookupInConfig(address)
      } catch {
        case e: ConfigurationException ⇒
          EventHandler.error(e, this, e.getMessage)
          throw e
      }

      newDeployment foreach { d ⇒
        if (d eq null) {
          val e = new IllegalStateException("Deployment for address [" + address + "] is null")
          EventHandler.error(e, this, e.getMessage)
          throw e
        }
        deploy(d) // deploy and cache it
      }

      newDeployment
    }
  }

  private[akka] def deploymentsInConfig: List[Deploy] = {
    for {
      address ← addressesInConfig
      deployment ← lookupInConfig(address)
    } yield deployment
  }

  private[akka] def addressesInConfig: List[String] = {
    val deploymentPath = "akka.actor.deployment"
    Config.config.getSection(deploymentPath) match {
      case None ⇒ Nil
      case Some(addressConfig) ⇒
        addressConfig.map.keySet
          .map(path ⇒ path.substring(0, path.indexOf(".")))
          .toSet.toList // toSet to force uniqueness
    }
  }

  /**
   * Lookup deployment in 'akka.conf' configuration file.
   */
  private[akka] def lookupInConfig(address: String, configuration: Configuration = Config.config): Option[Deploy] = {
    import akka.util.ReflectiveAccess.{ createInstance, emptyArguments, emptyParams, getClassFor }

    // --------------------------------
    // akka.actor.deployment.<address>
    // --------------------------------
    val addressPath = "akka.actor.deployment." + address
    configuration.getSection(addressPath) match {
      case None ⇒
        Some(Deploy(address, None, Direct, RemoveConnectionOnFirstFailureLocalFailureDetector, LocalScope))

      case Some(addressConfig) ⇒

        // --------------------------------
        // akka.actor.deployment.<address>.router
        // --------------------------------
        val router: Routing = addressConfig.getString("router", "direct") match {
          case "direct"         ⇒ Direct
          case "round-robin"    ⇒ RoundRobin
          case "random"         ⇒ Random
          case "least-cpu"      ⇒ LeastCPU
          case "least-ram"      ⇒ LeastRAM
          case "least-messages" ⇒ LeastMessages
          case customRouterClassName ⇒
            createInstance[AnyRef](customRouterClassName, emptyParams, emptyArguments).fold(
              e ⇒ throw new ConfigurationException(
                "Config option [" + addressPath + ".router] needs to be one of " +
                  "[\"direct\", \"round-robin\", \"random\", \"least-cpu\", \"least-ram\", \"least-messages\" or the fully qualified name of Router class]", e),
              CustomRouter(_))
        }

        // --------------------------------
        // akka.actor.deployment.<address>.failure-detector.xxx
        // --------------------------------
        val failureDetectorOption: Option[FailureDetector] = addressConfig.getSection("failure-detector") match {
          case Some(failureDetectorConfig) ⇒
            failureDetectorConfig.keys.toList match {
              case Nil ⇒ None
              case detector :: Nil ⇒
                detector match {
                  case "remove-connection-on-first-local-failure" ⇒
                    Some(RemoveConnectionOnFirstFailureLocalFailureDetector)

                  case "remove-connection-on-first-failure" ⇒
                    Some(RemoveConnectionOnFirstFailureFailureDetector)

                  case "bannage-period" ⇒
                    failureDetectorConfig.getSection("bannage-period") map { section ⇒
                      BannagePeriodFailureDetector(section.getInt("time-to-ban", 10))
                    }

                  case "custom" ⇒
                    failureDetectorConfig.getSection("custom") map { section ⇒
                      val implementationClass = section.getString("class").getOrElse(throw new ConfigurationException(
                        "Configuration for [" + addressPath +
                          "failure-detector.custom] must have a 'class' element with the fully qualified name of the failure detector class"))
                      CustomFailureDetector(implementationClass)
                    }

                  case _ ⇒ None
                }
              case detectors ⇒
                throw new ConfigurationException(
                  "Configuration for [" + addressPath +
                    "failure-detector] can not have multiple sections - found [" + detectors.mkString(", ") + "]")
            }
          case None ⇒ None
        }
        val failureDetector = failureDetectorOption getOrElse { BannagePeriodFailureDetector(10) } // fall back to default failure detector

        // --------------------------------
        // akka.actor.deployment.<address>.create-as
        // --------------------------------
        val recipe: Option[ActorRecipe] = addressConfig.getSection("create-as") map { section ⇒
          val implementationClass = section.getString("class") match {
            case Some(impl) ⇒
              getClassFor[Actor](impl).fold(e ⇒ throw new ConfigurationException(
                "Config option [" + addressPath + ".create-as.class] load failed", e), identity)
            case None ⇒
              throw new ConfigurationException(
                "Config option [" + addressPath + ".create-as.class] is missing, need the fully qualified name of the class")
          }
          ActorRecipe(implementationClass)
        }

        // --------------------------------
        // akka.actor.deployment.<address>.remote
        // --------------------------------
        addressConfig.getSection("remote") match {
          case Some(remoteConfig) ⇒ // we have a 'remote' config section

            if (addressConfig.getSection("cluster").isDefined) throw new ConfigurationException(
              "Configuration for deployment ID [" + address + "] can not have both 'remote' and 'cluster' sections.")

            val hostname = remoteConfig.getString("hostname", "localhost")
            val port = remoteConfig.getInt("port", 2552)

            Some(Deploy(address, recipe, router, failureDetector, RemoteScope(hostname, port)))

          case None ⇒ // check for 'cluster' config section

            // --------------------------------
            // akka.actor.deployment.<address>.cluster
            // --------------------------------
            addressConfig.getSection("cluster") match {
              case None ⇒
                Some(Deploy(address, recipe, router, RemoveConnectionOnFirstFailureLocalFailureDetector, LocalScope)) // deploy locally

              case Some(clusterConfig) ⇒

                // --------------------------------
                // akka.actor.deployment.<address>.cluster.preferred-nodes
                // --------------------------------

                val preferredNodes = clusterConfig.getList("preferred-nodes") match {
                  case Nil ⇒ Nil
                  case homes ⇒
                    def raiseHomeConfigError() = throw new ConfigurationException(
                      "Config option [" + addressPath +
                        ".cluster.preferred-nodes] needs to be a list with elements on format\n'host:<hostname>', 'ip:<ip address>' or 'node:<node name>', was [" +
                        homes + "]")

                    homes map { home ⇒
                      if (!(home.startsWith("host:") || home.startsWith("node:") || home.startsWith("ip:"))) raiseHomeConfigError()

                      val tokenizer = new java.util.StringTokenizer(home, ":")
                      val protocol = tokenizer.nextElement
                      val address = tokenizer.nextElement.asInstanceOf[String]

                      protocol match {
                        //case "host" ⇒ Host(address)
                        case "node" ⇒ Node(address)
                        //case "ip"   ⇒ IP(address)
                        case _      ⇒ raiseHomeConfigError()
                      }
                    }
                }

                // --------------------------------
                // akka.actor.deployment.<address>.cluster.replicas
                // --------------------------------
                val replicationFactor = {
                  if (router == Direct) new ReplicationFactor(1)
                  else {
                    clusterConfig.getAny("replication-factor", "0") match {
                      case "auto" ⇒ AutoReplicationFactor
                      case "0"    ⇒ ZeroReplicationFactor
                      case nrOfReplicas: String ⇒
                        try {
                          new ReplicationFactor(nrOfReplicas.toInt)
                        } catch {
                          case e: Exception ⇒
                            throw new ConfigurationException(
                              "Config option [" + addressPath +
                                ".cluster.replicas] needs to be either [\"auto\"] or [0-N] - was [" +
                                nrOfReplicas + "]")
                        }
                    }
                  }
                }

                // --------------------------------
                // akka.actor.deployment.<address>.cluster.replication
                // --------------------------------
                clusterConfig.getSection("replication") match {
                  case None ⇒
                    Some(Deploy(address, recipe, router, failureDetector, ClusterScope(preferredNodes, replicationFactor, Transient)))

                  case Some(replicationConfig) ⇒
                    val storage = replicationConfig.getString("storage", "transaction-log") match {
                      case "transaction-log" ⇒ TransactionLog
                      case "data-grid"       ⇒ DataGrid
                      case unknown ⇒
                        throw new ConfigurationException("Config option [" + addressPath +
                          ".cluster.replication.storage] needs to be either [\"transaction-log\"] or [\"data-grid\"] - was [" +
                          unknown + "]")
                    }
                    val strategy = replicationConfig.getString("strategy", "write-through") match {
                      case "write-through" ⇒ WriteThrough
                      case "write-behind"  ⇒ WriteBehind
                      case unknown ⇒
                        throw new ConfigurationException("Config option [" + addressPath +
                          ".cluster.replication.strategy] needs to be either [\"write-through\"] or [\"write-behind\"] - was [" +
                          unknown + "]")
                    }
                    Some(Deploy(address, recipe, router, failureDetector, ClusterScope(preferredNodes, replicationFactor, Replication(storage, strategy))))
                }
            }
        }
    }
  }

  private[akka] def throwDeploymentBoundException(deployment: Deploy): Nothing = {
    val e = new DeploymentAlreadyBoundException("Address [" + deployment.address + "] already bound to [" + deployment + "]")
    EventHandler.error(e, this, e.getMessage)
    throw e
  }

  private[akka] def thrownNoDeploymentBoundException(address: String): Nothing = {
    val e = new NoDeploymentBoundException("Address [" + address + "] is not bound to a deployment")
    EventHandler.error(e, this, e.getMessage)
    throw e
  }
}

/**
 * TODO: Improved documentation
 *
 * @author <a href="http://jonasboner.com">Jonas Bon&#233;r</a>
 */
object LocalDeployer extends ActorDeployer {
  private val deployments = new ConcurrentHashMap[String, Deploy]

  private[akka] def init(deployments: Seq[Deploy]) {
<<<<<<< HEAD
=======
    EventHandler.info(this, "Loading deployment plans [\n\t%s\n]" format deployments.mkString("\n\t"))
>>>>>>> 002afdaa
    deployments foreach (deploy(_)) // deploy
  }

  private[akka] def shutdown() {
    deployments.clear() //TODO do something else/more?
  }

  private[akka] def deploy(deployment: Deploy) {
    deployments.putIfAbsent(deployment.address, deployment) /* match {
      case null ⇒
        deployment match {
          case Deploy(address, Some(recipe), routing, _) ⇒ Actor.actorOf(recipe.implementationClass, address) //FIXME use routing?
          case _                                         ⇒
        }
      case `deployment` ⇒ //Already deployed TODO should it be like this?
      case preexists    ⇒ Deployer.throwDeploymentBoundException(deployment)
    }*/
  }

  private[akka] def lookupDeploymentFor(address: String): Option[Deploy] = Option(deployments.get(address))
}

class DeploymentException private[akka] (message: String) extends AkkaException(message)
class DeploymentAlreadyBoundException private[akka] (message: String) extends AkkaException(message)
class NoDeploymentBoundException private[akka] (message: String) extends AkkaException(message)<|MERGE_RESOLUTION|>--- conflicted
+++ resolved
@@ -327,10 +327,6 @@
   private val deployments = new ConcurrentHashMap[String, Deploy]
 
   private[akka] def init(deployments: Seq[Deploy]) {
-<<<<<<< HEAD
-=======
-    EventHandler.info(this, "Loading deployment plans [\n\t%s\n]" format deployments.mkString("\n\t"))
->>>>>>> 002afdaa
     deployments foreach (deploy(_)) // deploy
   }
 
