--- conflicted
+++ resolved
@@ -35,15 +35,8 @@
 
   import LeaderLeavingMultiJvmSpec._
 
-<<<<<<< HEAD
-  lazy val firstAddress = node(first).address
-  lazy val secondAddress = node(second).address
-  lazy val thirdAddress = node(third).address
-
   val leaderHandoffWaitingTime = 30.seconds.dilated
 
-=======
->>>>>>> e85d996f
   "A LEADER that is LEAVING" must {
 
     "be moved to LEAVING, then to EXITING, then to REMOVED, then be shut down and then a new LEADER should be elected" taggedAs LongRunningTest in {
